use fuzzy::PathMatch;
use gpui::{
    actions, elements::*, AppContext, Entity, ModelHandle, MouseState, MutableAppContext,
    RenderContext, Task, View, ViewContext, ViewHandle,
};
use picker::{Picker, PickerDelegate};
use project::{PathMatchCandidateSet, Project, ProjectPath, WorktreeId};
use settings::Settings;
use std::{
    path::Path,
    sync::{
        atomic::{self, AtomicBool},
        Arc,
    },
};
use util::post_inc;
use workspace::Workspace;

pub struct FileFinder {
    project: ModelHandle<Project>,
    picker: ViewHandle<Picker<Self>>,
    search_count: usize,
    latest_search_id: usize,
    latest_search_did_cancel: bool,
    latest_search_query: String,
    matches: Vec<PathMatch>,
    selected: Option<(usize, Arc<Path>)>,
    cancel_flag: Arc<AtomicBool>,
}

actions!(file_finder, [Toggle]);

pub fn init(cx: &mut MutableAppContext) {
    cx.add_action(FileFinder::toggle);
    Picker::<FileFinder>::init(cx);
}

pub enum Event {
    Selected(ProjectPath),
    Dismissed,
}

impl Entity for FileFinder {
    type Event = Event;
}

impl View for FileFinder {
    fn ui_name() -> &'static str {
        "FileFinder"
    }

    fn render(&mut self, _: &mut RenderContext<Self>) -> ElementBox {
        ChildView::new(self.picker.clone()).boxed()
    }

    fn on_focus(&mut self, cx: &mut ViewContext<Self>) {
        cx.focus(&self.picker);
    }
}

impl FileFinder {
    fn labels_for_match(&self, path_match: &PathMatch) -> (String, Vec<usize>, String, Vec<usize>) {
        let path_string = path_match.path.to_string_lossy();
        let full_path = [path_match.path_prefix.as_ref(), path_string.as_ref()].join("");
        let path_positions = path_match.positions.clone();

        let file_name = path_match.path.file_name().map_or_else(
            || path_match.path_prefix.to_string(),
            |file_name| file_name.to_string_lossy().to_string(),
        );
        let file_name_start = path_match.path_prefix.chars().count() + path_string.chars().count()
            - file_name.chars().count();
        let file_name_positions = path_positions
            .iter()
            .filter_map(|pos| {
                if pos >= &file_name_start {
                    Some(pos - file_name_start)
                } else {
                    None
                }
            })
            .collect();

        (file_name, file_name_positions, full_path, path_positions)
    }

    fn toggle(workspace: &mut Workspace, _: &Toggle, cx: &mut ViewContext<Workspace>) {
        workspace.toggle_modal(cx, |workspace, cx| {
            let project = workspace.project().clone();
            let finder = cx.add_view(|cx| Self::new(project, cx));
            cx.subscribe(&finder, Self::on_event).detach();
            finder
        });
    }

    fn on_event(
        workspace: &mut Workspace,
        _: ViewHandle<FileFinder>,
        event: &Event,
        cx: &mut ViewContext<Workspace>,
    ) {
        match event {
            Event::Selected(project_path) => {
                workspace
                    .open_path(project_path.clone(), true, cx)
                    .detach_and_log_err(cx);
                workspace.dismiss_modal(cx);
            }
            Event::Dismissed => {
                workspace.dismiss_modal(cx);
            }
        }
    }

    pub fn new(project: ModelHandle<Project>, cx: &mut ViewContext<Self>) -> Self {
        let handle = cx.weak_handle();
        cx.observe(&project, Self::project_updated).detach();
        Self {
            project,
            picker: cx.add_view(|cx| Picker::new(handle, cx)),
            search_count: 0,
            latest_search_id: 0,
            latest_search_did_cancel: false,
            latest_search_query: String::new(),
            matches: Vec::new(),
            selected: None,
            cancel_flag: Arc::new(AtomicBool::new(false)),
        }
    }

    fn project_updated(&mut self, _: ModelHandle<Project>, cx: &mut ViewContext<Self>) {
        self.spawn_search(self.picker.read(cx).query(cx), cx)
            .detach();
    }

    fn spawn_search(&mut self, query: String, cx: &mut ViewContext<Self>) -> Task<()> {
        let worktrees = self
            .project
            .read(cx)
            .visible_worktrees(cx)
            .collect::<Vec<_>>();
        let include_root_name = worktrees.len() > 1;
        let candidate_sets = worktrees
            .into_iter()
            .map(|worktree| {
                let worktree = worktree.read(cx);
                PathMatchCandidateSet {
                    snapshot: worktree.snapshot(),
                    include_ignored: worktree
                        .root_entry()
                        .map_or(false, |entry| entry.is_ignored),
                    include_root_name,
                }
            })
            .collect::<Vec<_>>();

        let search_id = util::post_inc(&mut self.search_count);
        self.cancel_flag.store(true, atomic::Ordering::Relaxed);
        self.cancel_flag = Arc::new(AtomicBool::new(false));
        let cancel_flag = self.cancel_flag.clone();
        cx.spawn(|this, mut cx| async move {
            let matches = fuzzy::match_paths(
                candidate_sets.as_slice(),
                &query,
                false,
                100,
                &cancel_flag,
                cx.background(),
            )
            .await;
            let did_cancel = cancel_flag.load(atomic::Ordering::Relaxed);
            this.update(&mut cx, |this, cx| {
                this.set_matches(search_id, did_cancel, query, matches, cx)
            });
        })
    }

    fn set_matches(
        &mut self,
        search_id: usize,
        did_cancel: bool,
        query: String,
        matches: Vec<PathMatch>,
        cx: &mut ViewContext<Self>,
    ) {
        if search_id >= self.latest_search_id {
            self.latest_search_id = search_id;
            if self.latest_search_did_cancel && query == self.latest_search_query {
                util::extend_sorted(&mut self.matches, matches.into_iter(), 100, |a, b| b.cmp(a));
            } else {
                self.matches = matches;
            }
            self.latest_search_query = query;
            self.latest_search_did_cancel = did_cancel;
            cx.notify();
            self.picker.update(cx, |_, cx| cx.notify());
        }
    }
}

impl PickerDelegate for FileFinder {
    fn match_count(&self) -> usize {
        self.matches.len()
    }

    fn selected_index(&self) -> usize {
        if let Some(selected) = self.selected.as_ref() {
            for (ix, path_match) in self.matches.iter().enumerate() {
                if (path_match.worktree_id, path_match.path.as_ref())
                    == (selected.0, selected.1.as_ref())
                {
                    return ix;
                }
            }
        }
        0
    }

    fn set_selected_index(&mut self, ix: usize, cx: &mut ViewContext<Self>) {
        let mat = &self.matches[ix];
        self.selected = Some((mat.worktree_id, mat.path.clone()));
        cx.notify();
    }

    fn update_matches(&mut self, query: String, cx: &mut ViewContext<Self>) -> Task<()> {
        if query.is_empty() {
            self.latest_search_id = post_inc(&mut self.search_count);
            self.matches.clear();
            cx.notify();
            Task::ready(())
        } else {
            self.spawn_search(query, cx)
        }
    }

    fn confirm(&mut self, cx: &mut ViewContext<Self>) {
        if let Some(m) = self.matches.get(self.selected_index()) {
            cx.emit(Event::Selected(ProjectPath {
                worktree_id: WorktreeId::from_usize(m.worktree_id),
                path: m.path.clone(),
            }));
        }
    }

    fn dismiss(&mut self, cx: &mut ViewContext<Self>) {
        cx.emit(Event::Dismissed);
    }

    fn render_match(
        &self,
        ix: usize,
        mouse_state: MouseState,
        selected: bool,
        cx: &AppContext,
    ) -> ElementBox {
        let path_match = &self.matches[ix];
        let settings = cx.global::<Settings>();
        let style = settings.theme.picker.item.style_for(mouse_state, selected);
        let (file_name, file_name_positions, full_path, full_path_positions) =
            self.labels_for_match(path_match);
        Flex::column()
            .with_child(
                Label::new(file_name.to_string(), style.label.clone())
                    .with_highlights(file_name_positions)
                    .boxed(),
            )
            .with_child(
                Label::new(full_path, style.label.clone())
                    .with_highlights(full_path_positions)
                    .boxed(),
            )
            .flex(1., false)
            .contained()
            .with_style(style.container)
            .named("match")
    }
}

#[cfg(test)]
mod tests {
    use super::*;
    use editor::Editor;
    use menu::{Confirm, SelectNext};
    use serde_json::json;
    use workspace::{AppState, Workspace};

    #[ctor::ctor]
    fn init_logger() {
        if std::env::var("RUST_LOG").is_ok() {
            env_logger::init();
        }
    }

    #[gpui::test]
    async fn test_matching_paths(cx: &mut gpui::TestAppContext) {
        let app_state = cx.update(|cx| {
            super::init(cx);
            editor::init(cx);
            AppState::test(cx)
        });

        app_state
            .fs
            .as_fake()
            .insert_tree(
                "/root",
                json!({
                    "a": {
                        "banana": "",
                        "bandana": "",
                    }
                }),
            )
            .await;

        let project = Project::test(app_state.fs.clone(), ["/root".as_ref()], cx).await;
        let (window_id, workspace) = cx.add_window(|cx| Workspace::new(project, cx));
        cx.dispatch_action(window_id, Toggle);

<<<<<<< HEAD
        let finder = cx.read(|cx| {
            workspace
                .read(cx)
                .modal()
                .cloned()
                .unwrap()
                .downcast::<FileFinder>()
                .unwrap()
        });
=======
        let finder = cx.read(|cx| workspace.read(cx).modal::<FileFinder>().unwrap());
        cx.dispatch_action(window_id, Input("b".into()));
        cx.dispatch_action(window_id, Input("n".into()));
        cx.dispatch_action(window_id, Input("a".into()));
>>>>>>> 8c1d4d87
        finder
            .update(cx, |finder, cx| {
                finder.update_matches("bna".to_string(), cx)
            })
            .await;
        finder.read_with(cx, |finder, _| {
            assert_eq!(finder.matches.len(), 2);
        });

        let active_pane = cx.read(|cx| workspace.read(cx).active_pane().clone());
        cx.dispatch_action(window_id, SelectNext);
        cx.dispatch_action(window_id, Confirm);
        active_pane
            .condition(&cx, |pane, _| pane.active_item().is_some())
            .await;
        cx.read(|cx| {
            let active_item = active_pane.read(cx).active_item().unwrap();
            assert_eq!(
                active_item
                    .to_any()
                    .downcast::<Editor>()
                    .unwrap()
                    .read(cx)
                    .title(cx),
                "bandana"
            );
        });
    }

    #[gpui::test]
    async fn test_matching_cancellation(cx: &mut gpui::TestAppContext) {
        let app_state = cx.update(AppState::test);
        app_state
            .fs
            .as_fake()
            .insert_tree(
                "/dir",
                json!({
                    "hello": "",
                    "goodbye": "",
                    "halogen-light": "",
                    "happiness": "",
                    "height": "",
                    "hi": "",
                    "hiccup": "",
                }),
            )
            .await;

        let project = Project::test(app_state.fs.clone(), ["/dir".as_ref()], cx).await;
        let (_, workspace) = cx.add_window(|cx| Workspace::new(project, cx));
        let (_, finder) =
            cx.add_window(|cx| FileFinder::new(workspace.read(cx).project().clone(), cx));

        let query = "hi".to_string();
        finder
            .update(cx, |f, cx| f.spawn_search(query.clone(), cx))
            .await;
        finder.read_with(cx, |f, _| assert_eq!(f.matches.len(), 5));

        finder.update(cx, |finder, cx| {
            let matches = finder.matches.clone();

            // Simulate a search being cancelled after the time limit,
            // returning only a subset of the matches that would have been found.
            drop(finder.spawn_search(query.clone(), cx));
            finder.set_matches(
                finder.latest_search_id,
                true, // did-cancel
                query.clone(),
                vec![matches[1].clone(), matches[3].clone()],
                cx,
            );

            // Simulate another cancellation.
            drop(finder.spawn_search(query.clone(), cx));
            finder.set_matches(
                finder.latest_search_id,
                true, // did-cancel
                query.clone(),
                vec![matches[0].clone(), matches[2].clone(), matches[3].clone()],
                cx,
            );

            assert_eq!(finder.matches, matches[0..4])
        });
    }

    #[gpui::test]
    async fn test_ignored_files(cx: &mut gpui::TestAppContext) {
        let app_state = cx.update(AppState::test);
        app_state
            .fs
            .as_fake()
            .insert_tree(
                "/ancestor",
                json!({
                    ".gitignore": "ignored-root",
                    "ignored-root": {
                        "happiness": "",
                        "height": "",
                        "hi": "",
                        "hiccup": "",
                    },
                    "tracked-root": {
                        ".gitignore": "height",
                        "happiness": "",
                        "height": "",
                        "hi": "",
                        "hiccup": "",
                    },
                }),
            )
            .await;

        let project = Project::test(
            app_state.fs.clone(),
            [
                "/ancestor/tracked-root".as_ref(),
                "/ancestor/ignored-root".as_ref(),
            ],
            cx,
        )
        .await;
        let (_, workspace) = cx.add_window(|cx| Workspace::new(project, cx));
        let (_, finder) =
            cx.add_window(|cx| FileFinder::new(workspace.read(cx).project().clone(), cx));
        finder
            .update(cx, |f, cx| f.spawn_search("hi".into(), cx))
            .await;
        finder.read_with(cx, |f, _| assert_eq!(f.matches.len(), 7));
    }

    #[gpui::test]
    async fn test_single_file_worktrees(cx: &mut gpui::TestAppContext) {
        let app_state = cx.update(AppState::test);
        app_state
            .fs
            .as_fake()
            .insert_tree("/root", json!({ "the-parent-dir": { "the-file": "" } }))
            .await;

        let project = Project::test(
            app_state.fs.clone(),
            ["/root/the-parent-dir/the-file".as_ref()],
            cx,
        )
        .await;
        let (_, workspace) = cx.add_window(|cx| Workspace::new(project, cx));
        let (_, finder) =
            cx.add_window(|cx| FileFinder::new(workspace.read(cx).project().clone(), cx));

        // Even though there is only one worktree, that worktree's filename
        // is included in the matching, because the worktree is a single file.
        finder
            .update(cx, |f, cx| f.spawn_search("thf".into(), cx))
            .await;
        cx.read(|cx| {
            let finder = finder.read(cx);
            assert_eq!(finder.matches.len(), 1);

            let (file_name, file_name_positions, full_path, full_path_positions) =
                finder.labels_for_match(&finder.matches[0]);
            assert_eq!(file_name, "the-file");
            assert_eq!(file_name_positions, &[0, 1, 4]);
            assert_eq!(full_path, "the-file");
            assert_eq!(full_path_positions, &[0, 1, 4]);
        });

        // Since the worktree root is a file, searching for its name followed by a slash does
        // not match anything.
        finder
            .update(cx, |f, cx| f.spawn_search("thf/".into(), cx))
            .await;
        finder.read_with(cx, |f, _| assert_eq!(f.matches.len(), 0));
    }

    #[gpui::test]
    async fn test_multiple_matches_with_same_relative_path(cx: &mut gpui::TestAppContext) {
        cx.foreground().forbid_parking();

        let app_state = cx.update(AppState::test);
        app_state
            .fs
            .as_fake()
            .insert_tree(
                "/root",
                json!({
                    "dir1": { "a.txt": "" },
                    "dir2": { "a.txt": "" }
                }),
            )
            .await;

        let project = Project::test(
            app_state.fs.clone(),
            ["/root/dir1".as_ref(), "/root/dir2".as_ref()],
            cx,
        )
        .await;
        let (_, workspace) = cx.add_window(|cx| Workspace::new(project, cx));
        let (_, finder) =
            cx.add_window(|cx| FileFinder::new(workspace.read(cx).project().clone(), cx));

        // Run a search that matches two files with the same relative path.
        finder
            .update(cx, |f, cx| f.spawn_search("a.t".into(), cx))
            .await;

        // Can switch between different matches with the same relative path.
        finder.update(cx, |f, cx| {
            assert_eq!(f.matches.len(), 2);
            assert_eq!(f.selected_index(), 0);
            f.set_selected_index(1, cx);
            assert_eq!(f.selected_index(), 1);
            f.set_selected_index(0, cx);
            assert_eq!(f.selected_index(), 0);
        });
    }

    #[gpui::test]
    async fn test_search_worktree_without_files(cx: &mut gpui::TestAppContext) {
        let app_state = cx.update(AppState::test);
        app_state
            .fs
            .as_fake()
            .insert_tree(
                "/root",
                json!({
                    "dir1": {},
                    "dir2": {
                        "dir3": {}
                    }
                }),
            )
            .await;

        let project = Project::test(app_state.fs.clone(), ["/root".as_ref()], cx).await;
        let (_, workspace) = cx.add_window(|cx| Workspace::new(project, cx));
        let (_, finder) =
            cx.add_window(|cx| FileFinder::new(workspace.read(cx).project().clone(), cx));
        finder
            .update(cx, |f, cx| f.spawn_search("dir".into(), cx))
            .await;
        cx.read(|cx| {
            let finder = finder.read(cx);
            assert_eq!(finder.matches.len(), 0);
        });
    }
}<|MERGE_RESOLUTION|>--- conflicted
+++ resolved
@@ -317,22 +317,7 @@
         let (window_id, workspace) = cx.add_window(|cx| Workspace::new(project, cx));
         cx.dispatch_action(window_id, Toggle);
 
-<<<<<<< HEAD
-        let finder = cx.read(|cx| {
-            workspace
-                .read(cx)
-                .modal()
-                .cloned()
-                .unwrap()
-                .downcast::<FileFinder>()
-                .unwrap()
-        });
-=======
         let finder = cx.read(|cx| workspace.read(cx).modal::<FileFinder>().unwrap());
-        cx.dispatch_action(window_id, Input("b".into()));
-        cx.dispatch_action(window_id, Input("n".into()));
-        cx.dispatch_action(window_id, Input("a".into()));
->>>>>>> 8c1d4d87
         finder
             .update(cx, |finder, cx| {
                 finder.update_matches("bna".to_string(), cx)
