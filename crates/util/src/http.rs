use crate::http_proxy_from_env;
pub use anyhow::{anyhow, Result};
use futures::future::BoxFuture;
use futures_lite::FutureExt;
use isahc::config::{Configurable, RedirectPolicy};
pub use isahc::{
    http::{Method, StatusCode, Uri},
    AsyncBody, Error, HttpClient as IsahcHttpClient, Request, Response,
};
<<<<<<< HEAD
use parking_lot::Mutex;
use smol::future::FutureExt;
=======
pub use isahc::{AsyncBody, Request, Response};
>>>>>>> 52a9bc3e
#[cfg(feature = "test-support")]
use std::fmt;
use std::{
    sync::{Arc, Mutex},
    time::Duration,
};
pub use url::Url;

/// An [`HttpClient`] that has a base URL.
pub struct HttpClientWithUrl {
    base_url: Mutex<String>,
    client: Arc<dyn HttpClient>,
}

impl HttpClientWithUrl {
    /// Returns a new [`HttpClientWithUrl`] with the given base URL.
    pub fn new(base_url: impl Into<String>) -> Self {
        Self {
            base_url: Mutex::new(base_url.into()),
            client: client(),
        }
    }

    /// Returns the base URL.
    pub fn base_url(&self) -> String {
        self.base_url
            .lock()
            .map_or_else(|_| Default::default(), |url| url.clone())
    }

    /// Sets the base URL.
    pub fn set_base_url(&self, base_url: impl Into<String>) {
        let base_url = base_url.into();
        self.base_url
            .lock()
            .map(|mut url| {
                *url = base_url;
            })
            .ok();
    }

    /// Builds a URL using the given path.
    pub fn build_url(&self, path: &str) -> String {
        format!("{}{}", self.base_url(), path)
    }

    /// Builds a Zed API URL using the given path.
    pub fn build_zed_api_url(&self, path: &str) -> String {
        let base_url = self.base_url();
        let base_api_url = match base_url.as_ref() {
            "https://zed.dev" => "https://api.zed.dev",
            "https://staging.zed.dev" => "https://api-staging.zed.dev",
            "http://localhost:3000" => "http://localhost:8080",
            other => other,
        };

        format!("{}{}", base_api_url, path)
    }
}

impl HttpClient for Arc<HttpClientWithUrl> {
    fn send(&self, req: Request<AsyncBody>) -> BoxFuture<Result<Response<AsyncBody>, Error>> {
        self.client.send(req)
    }
}

impl HttpClient for HttpClientWithUrl {
    fn send(&self, req: Request<AsyncBody>) -> BoxFuture<Result<Response<AsyncBody>, Error>> {
        self.client.send(req)
    }
}

pub trait HttpClient: Send + Sync {
    fn send(&self, req: Request<AsyncBody>) -> BoxFuture<Result<Response<AsyncBody>, Error>>;

    fn get<'a>(
        &'a self,
        uri: &str,
        body: AsyncBody,
        follow_redirects: bool,
    ) -> BoxFuture<'a, Result<Response<AsyncBody>, Error>> {
        let request = isahc::Request::builder()
            .redirect_policy(if follow_redirects {
                RedirectPolicy::Follow
            } else {
                RedirectPolicy::None
            })
            .method(Method::GET)
            .uri(uri)
            .body(body);
        match request {
            Ok(request) => self.send(request),
            Err(error) => async move { Err(error.into()) }.boxed(),
        }
    }

    fn post_json<'a>(
        &'a self,
        uri: &str,
        body: AsyncBody,
    ) -> BoxFuture<'a, Result<Response<AsyncBody>, Error>> {
        let request = isahc::Request::builder()
            .method(Method::POST)
            .uri(uri)
            .header("Content-Type", "application/json")
            .body(body);
        match request {
            Ok(request) => self.send(request),
            Err(error) => async move { Err(error.into()) }.boxed(),
        }
    }
}

pub fn client() -> Arc<dyn HttpClient> {
    Arc::new(
        isahc::HttpClient::builder()
            .connect_timeout(Duration::from_secs(5))
            .low_speed_timeout(100, Duration::from_secs(5))
            .proxy(http_proxy_from_env())
            .build()
            .unwrap(),
    )
}

impl HttpClient for isahc::HttpClient {
    fn send(&self, req: Request<AsyncBody>) -> BoxFuture<Result<Response<AsyncBody>, Error>> {
        Box::pin(async move { self.send_async(req).await })
    }
}

#[cfg(feature = "test-support")]
type FakeHttpHandler = Box<
    dyn Fn(Request<AsyncBody>) -> BoxFuture<'static, Result<Response<AsyncBody>, Error>>
        + Send
        + Sync
        + 'static,
>;

#[cfg(feature = "test-support")]
pub struct FakeHttpClient {
    handler: FakeHttpHandler,
}

#[cfg(feature = "test-support")]
impl FakeHttpClient {
    pub fn create<Fut, F>(handler: F) -> Arc<HttpClientWithUrl>
    where
        Fut: futures::Future<Output = Result<Response<AsyncBody>, Error>> + Send + 'static,
        F: Fn(Request<AsyncBody>) -> Fut + Send + Sync + 'static,
    {
        Arc::new(HttpClientWithUrl {
            base_url: Mutex::new("http://test.example".into()),
            client: Arc::new(Self {
                handler: Box::new(move |req| Box::pin(handler(req))),
            }),
        })
    }

    pub fn with_404_response() -> Arc<HttpClientWithUrl> {
        Self::create(|_| async move {
            Ok(Response::builder()
                .status(404)
                .body(Default::default())
                .unwrap())
        })
    }

    pub fn with_200_response() -> Arc<HttpClientWithUrl> {
        Self::create(|_| async move {
            Ok(Response::builder()
                .status(200)
                .body(Default::default())
                .unwrap())
        })
    }
}

#[cfg(feature = "test-support")]
impl fmt::Debug for FakeHttpClient {
    fn fmt(&self, f: &mut fmt::Formatter<'_>) -> fmt::Result {
        f.debug_struct("FakeHttpClient").finish()
    }
}

#[cfg(feature = "test-support")]
impl HttpClient for FakeHttpClient {
    fn send(&self, req: Request<AsyncBody>) -> BoxFuture<Result<Response<AsyncBody>, Error>> {
        let future = (self.handler)(req);
        Box::pin(async move { future.await.map(Into::into) })
    }
}<|MERGE_RESOLUTION|>--- conflicted
+++ resolved
@@ -7,12 +7,6 @@
     http::{Method, StatusCode, Uri},
     AsyncBody, Error, HttpClient as IsahcHttpClient, Request, Response,
 };
-<<<<<<< HEAD
-use parking_lot::Mutex;
-use smol::future::FutureExt;
-=======
-pub use isahc::{AsyncBody, Request, Response};
->>>>>>> 52a9bc3e
 #[cfg(feature = "test-support")]
 use std::fmt;
 use std::{
