--- conflicted
+++ resolved
@@ -1,13 +1,8 @@
 use crate::{
     db::{tests::TestDb, NewUserParams, UserId},
     executor::Executor,
-<<<<<<< HEAD
-    rpc::{Server, CLEANUP_TIMEOUT, RECONNECT_TIMEOUT},
+    rpc::{Server, ZedVersion, CLEANUP_TIMEOUT, RECONNECT_TIMEOUT},
     AppState, Config, RateLimiter,
-=======
-    rpc::{Server, ZedVersion, CLEANUP_TIMEOUT, RECONNECT_TIMEOUT},
-    AppState, Config,
->>>>>>> af87fb98
 };
 use anyhow::anyhow;
 use call::ActiveCall;
@@ -492,12 +487,9 @@
             db: test_db.db().clone(),
             live_kit_client: Some(Arc::new(live_kit_test_server.create_api_client())),
             blob_store_client: None,
-<<<<<<< HEAD
             rate_limiter: Arc::new(RateLimiter::new(test_db.db().clone())),
             executor,
-=======
             clickhouse_client: None,
->>>>>>> af87fb98
             config: Config {
                 http_port: 0,
                 database_url: "".into(),
@@ -515,17 +507,14 @@
                 blob_store_access_key: None,
                 blob_store_secret_key: None,
                 blob_store_bucket: None,
-<<<<<<< HEAD
                 openai_api_key: None,
                 google_ai_api_key: None,
-=======
                 clickhouse_url: None,
                 clickhouse_user: None,
                 clickhouse_password: None,
                 clickhouse_database: None,
                 zed_client_checksum_seed: None,
                 slack_panics_webhook: None,
->>>>>>> af87fb98
             },
         })
     }
