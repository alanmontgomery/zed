mod api;
mod auth;
mod db;
mod env;
mod rpc;

#[cfg(test)]
mod db_tests;
#[cfg(test)]
mod integration_tests;

use crate::rpc::ResultExt as _;
use axum::{body::Body, Router};
use collab::{Error, Result};
use db::{Db, PostgresDb};
use serde::Deserialize;
use std::{
    net::{SocketAddr, TcpListener},
    sync::Arc,
    time::Duration,
};
use tokio::signal;
use tracing_log::LogTracer;
use tracing_subscriber::{filter::EnvFilter, fmt::format::JsonFields, Layer};
use util::ResultExt;

#[derive(Default, Deserialize)]
pub struct Config {
    pub http_port: u16,
    pub database_url: String,
    pub api_token: String,
    pub invite_link_prefix: String,
<<<<<<< HEAD
    pub honeycomb_api_key: Option<String>,
    pub honeycomb_dataset: Option<String>,
    pub live_kit_server: Option<String>,
    pub live_kit_key: Option<String>,
    pub live_kit_secret: Option<String>,
=======
>>>>>>> 77b13b13
    pub rust_log: Option<String>,
    pub log_json: Option<bool>,
}

pub struct AppState {
    db: Arc<dyn Db>,
<<<<<<< HEAD
    api_token: String,
    invite_link_prefix: String,
    live_kit_client: Option<Arc<dyn live_kit_server::api::Client>>,
=======
    config: Config,
>>>>>>> 77b13b13
}

impl AppState {
    async fn new(config: Config) -> Result<Arc<Self>> {
        let db = PostgresDb::new(&config.database_url, 5).await?;
        let live_kit_client = if let Some(((server, key), secret)) = config
            .live_kit_server
            .as_ref()
            .zip(config.live_kit_key.as_ref())
            .zip(config.live_kit_secret.as_ref())
        {
            Some(Arc::new(live_kit_server::api::LiveKitClient::new(
                server.clone(),
                key.clone(),
                secret.clone(),
            )) as Arc<dyn live_kit_server::api::Client>)
        } else {
            None
        };

        let this = Self {
            db: Arc::new(db),
<<<<<<< HEAD
            live_kit_client,
            api_token: config.api_token.clone(),
            invite_link_prefix: config.invite_link_prefix.clone(),
=======
            config,
>>>>>>> 77b13b13
        };
        Ok(Arc::new(this))
    }
}

#[tokio::main]
async fn main() -> Result<()> {
    if let Err(error) = env::load_dotenv() {
        eprintln!(
            "error loading .env.toml (this is expected in production): {}",
            error
        );
    }

    let config = envy::from_env::<Config>().expect("error loading config");
    init_tracing(&config);
    let state = AppState::new(config).await?;

    let listener = TcpListener::bind(&format!("0.0.0.0:{}", state.config.http_port))
        .expect("failed to bind TCP listener");
    let rpc_server = rpc::Server::new(state.clone(), None);

    rpc_server.start_recording_project_activity(Duration::from_secs(5 * 60), rpc::RealExecutor);

    let app = Router::<Body>::new()
        .merge(api::routes(rpc_server.clone(), state.clone()))
        .merge(rpc::routes(rpc_server.clone()));

    axum::Server::from_tcp(listener)?
        .serve(app.into_make_service_with_connect_info::<SocketAddr>())
        .with_graceful_shutdown(graceful_shutdown(rpc_server, state))
        .await?;

    Ok(())
}

pub fn init_tracing(config: &Config) -> Option<()> {
    use std::str::FromStr;
    use tracing_subscriber::layer::SubscriberExt;
    let rust_log = config.rust_log.clone()?;

    LogTracer::init().log_err()?;

    let subscriber = tracing_subscriber::Registry::default()
        .with(if config.log_json.unwrap_or(false) {
            Box::new(
                tracing_subscriber::fmt::layer()
                    .fmt_fields(JsonFields::default())
                    .event_format(
                        tracing_subscriber::fmt::format()
                            .json()
                            .flatten_event(true)
                            .with_span_list(true),
                    ),
            ) as Box<dyn Layer<_> + Send + Sync>
        } else {
            Box::new(
                tracing_subscriber::fmt::layer()
                    .event_format(tracing_subscriber::fmt::format().pretty()),
            )
        })
        .with(EnvFilter::from_str(rust_log.as_str()).log_err()?);

    tracing::subscriber::set_global_default(subscriber).unwrap();

    None
}

async fn graceful_shutdown(rpc_server: Arc<rpc::Server>, state: Arc<AppState>) {
    let ctrl_c = async {
        signal::ctrl_c()
            .await
            .expect("failed to install Ctrl+C handler");
    };

    #[cfg(unix)]
    let terminate = async {
        signal::unix::signal(signal::unix::SignalKind::terminate())
            .expect("failed to install signal handler")
            .recv()
            .await;
    };

    #[cfg(not(unix))]
    let terminate = std::future::pending::<()>();

    tokio::select! {
        _ = ctrl_c => {},
        _ = terminate => {},
    }

    if let Some(live_kit) = state.live_kit_client.as_ref() {
        let deletions = rpc_server
            .store()
            .await
            .rooms()
            .values()
            .map(|room| {
                let name = room.live_kit_room.clone();
                async {
                    live_kit.delete_room(name).await.trace_err();
                }
            })
            .collect::<Vec<_>>();

        tracing::info!("deleting all live-kit rooms");
        if let Err(_) = tokio::time::timeout(
            Duration::from_secs(10),
            futures::future::join_all(deletions),
        )
        .await
        {
            tracing::error!("timed out waiting for live-kit room deletion");
        }
    }
}<|MERGE_RESOLUTION|>--- conflicted
+++ resolved
@@ -30,27 +30,17 @@
     pub database_url: String,
     pub api_token: String,
     pub invite_link_prefix: String,
-<<<<<<< HEAD
-    pub honeycomb_api_key: Option<String>,
-    pub honeycomb_dataset: Option<String>,
     pub live_kit_server: Option<String>,
     pub live_kit_key: Option<String>,
     pub live_kit_secret: Option<String>,
-=======
->>>>>>> 77b13b13
     pub rust_log: Option<String>,
     pub log_json: Option<bool>,
 }
 
 pub struct AppState {
     db: Arc<dyn Db>,
-<<<<<<< HEAD
-    api_token: String,
-    invite_link_prefix: String,
     live_kit_client: Option<Arc<dyn live_kit_server::api::Client>>,
-=======
     config: Config,
->>>>>>> 77b13b13
 }
 
 impl AppState {
@@ -73,13 +63,8 @@
 
         let this = Self {
             db: Arc::new(db),
-<<<<<<< HEAD
             live_kit_client,
-            api_token: config.api_token.clone(),
-            invite_link_prefix: config.invite_link_prefix.clone(),
-=======
             config,
->>>>>>> 77b13b13
         };
         Ok(Arc::new(this))
     }
